--- conflicted
+++ resolved
@@ -10,12 +10,9 @@
  *******************************************************************************/
 package org.eclipse.che.api.workspace.server;
 
-<<<<<<< HEAD
 import com.google.common.annotations.VisibleForTesting;
 import com.google.common.collect.Sets;
 import com.google.common.util.concurrent.ThreadFactoryBuilder;
-=======
->>>>>>> 85cb15af
 import com.google.inject.Inject;
 
 import org.eclipse.che.account.api.AccountManager;
@@ -31,11 +28,8 @@
 import org.eclipse.che.api.core.model.workspace.WorkspaceConfig;
 import org.eclipse.che.api.core.model.workspace.WorkspaceStatus;
 import org.eclipse.che.api.core.notification.EventService;
-<<<<<<< HEAD
 import org.eclipse.che.api.workspace.server.model.impl.EnvironmentImpl;
 import org.eclipse.che.commons.lang.concurrent.LoggingUncaughtExceptionHandler;
-=======
->>>>>>> 85cb15af
 import org.eclipse.che.api.environment.server.exception.EnvironmentException;
 import org.eclipse.che.api.machine.server.exception.SourceNotFoundException;
 import org.eclipse.che.api.machine.server.model.impl.SnapshotImpl;
@@ -812,75 +806,6 @@
         });
     }
 
-<<<<<<< HEAD
-    /**
-     * Synchronously creates snapshot of the workspace.
-     *
-     * @return true if snapshot of dev-machine was successfully created
-     * otherwise returns false.
-     */
-    @VisibleForTesting
-    boolean createSnapshotSync(String namespace, String workspaceId, String envName) {
-        try {
-            runtimes.beginSnapshotting(workspaceId);
-        } catch (NotFoundException | ConflictException x) {
-            LOG.warn("Couldn't start snapshot creation of workspace '{}' due to error: '{}'",
-                     workspaceId,
-                     x.getMessage());
-            return false;
-        }
-
-        publishEvent(SNAPSHOT_CREATING, workspaceId);
-
-        final List<MachineImpl> machines;
-        try {
-            machines = runtimes.get(workspaceId).getRuntime().getMachines();
-        } catch (Exception x) {
-            throw new IllegalStateException(x.getLocalizedMessage(), x);
-        }
-
-        LOG.info("Creating snapshot of workspace '{}', machines to snapshot: '{}'", workspaceId, machines.size());
-        final List<SnapshotImpl> newSnapshots = new ArrayList<>(machines.size());
-        Collections.sort(machines, comparing(m -> !m.getConfig().isDev(), Boolean::compare));
-        for (MachineImpl machine : machines) {
-            try {
-                newSnapshots.add(runtimes.saveMachine(namespace, workspaceId, machine.getId()));
-            } catch (Exception x) {
-                if (machine.getConfig().isDev()) {
-                    runtimes.finishSnapshotting(workspaceId);
-                    publishEvent(SNAPSHOT_CREATION_ERROR, workspaceId, x.getMessage());
-                    return false;
-                }
-                LOG.warn(format("Couldn't create snapshot of machine '%s:%s:%s' in workspace '%s'",
-                                namespace,
-                                machine.getEnvName(),
-                                machine.getConfig().getName(),
-                                workspaceId));
-            }
-        }
-
-        try {
-            LOG.info("Saving new snapshots metadata, workspace id '{}'", workspaceId);
-            final List<SnapshotImpl> removed = snapshotDao.replaceSnapshots(workspaceId, envName, newSnapshots);
-            if (!removed.isEmpty()) {
-                LOG.info("Removing old snapshots, workspace id '{}', snapshots to remove '{}'", workspaceId, removed.size());
-                removeSnapshotsBinaries(removed);
-            }
-        } catch (SnapshotException x) {
-            LOG.error(format("Couldn't remove existing snapshots metadata for workspace '%s'", workspaceId), x);
-            LOG.info("Removing newly created snapshots, workspace id '{}', snapshots to remove '{}'", workspaceId, newSnapshots.size());
-            removeSnapshotsBinaries(newSnapshots);
-            runtimes.finishSnapshotting(workspaceId);
-            publishEvent(SNAPSHOT_CREATION_ERROR, workspaceId, x.getMessage());
-            return false;
-        }
-
-        runtimes.finishSnapshotting(workspaceId);
-        publishEvent(SNAPSHOT_CREATED, workspaceId);
-
-        return true;
-    }
-
     /** Updates environment snapshots in database */
     void updateEnvironmentSnapshots(String workspaceId, String oldEnvName, String newEnvName) throws NotFoundException,
                                                                                                      ConflictException,
@@ -893,25 +818,9 @@
         }
     }
 
-    private void removeSnapshotsBinaries(Collection<? extends SnapshotImpl> snapshots) {
-        for (SnapshotImpl snapshot : snapshots) {
-            try {
-                runtimes.removeSnapshot(snapshot);
-            } catch (ServerException | NotFoundException x) {
-                LOG.error(format("Couldn't remove snapshot '%s', workspace id '%s'",
-                                 snapshot.getId(),
-                                 snapshot.getWorkspaceId()),
-                          x);
-            }
-        }
-    }
-
-
     @VisibleForTesting
     void checkWorkspaceIsRunning(WorkspaceImpl workspace, String operation) throws ConflictException {
-=======
     private void checkWorkspaceIsRunning(WorkspaceImpl workspace, String operation) throws ConflictException {
->>>>>>> 85cb15af
         if (workspace.getStatus() != RUNNING) {
             throw new ConflictException(format("Could not %s the workspace '%s:%s' because its status is '%s'.",
                                                operation,
